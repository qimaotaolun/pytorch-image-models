--- conflicted
+++ resolved
@@ -49,14 +49,10 @@
 
 # models with forward_intermediates() and support for FeatureGetterNet features_only wrapper
 FEAT_INTER_FILTERS = [
-<<<<<<< HEAD
-    'vit_*', 'twins_*', 'deit*', 'beit*', 'mvitv2*', 'eva*', 'samvit_*', 'flexivit*', 'hiera_*'
-=======
     'vision_transformer', 'vision_transformer_sam', 'vision_transformer_hybrid', 'vision_transformer_relpos',
     'beit', 'mvitv2', 'eva', 'cait', 'xcit', 'volo', 'twins', 'deit', 'swin_transformer', 'swin_transformer_v2',
     'swin_transformer_v2_cr', 'maxxvit', 'efficientnet', 'mobilenetv3', 'levit', 'efficientformer', 'resnet',
-    'regnet', 'byobnet', 'byoanet', 'mlp_mixer'
->>>>>>> 49de3914
+    'regnet', 'byobnet', 'byoanet', 'mlp_mixer', 'hiera',
 ]
 
 # transformer / hybrid models don't support full set of spatial / feature APIs and/or have spatial output.
@@ -490,7 +486,7 @@
     return fx_model
 
 
-EXCLUDE_FX_FILTERS = ['vit_gi*']
+EXCLUDE_FX_FILTERS = ['vit_gi*', 'hiera*']
 # not enough memory to run fx on more models than other tests
 if 'GITHUB_ACTIONS' in os.environ:
     EXCLUDE_FX_FILTERS += [
